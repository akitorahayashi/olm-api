import os
import subprocess
import time
from typing import Generator

import httpx
import pytest


@pytest.fixture(scope="session", autouse=True)
def e2e_setup() -> Generator[None, None, None]:
    """
    Manages the lifecycle of the application for end-to-end testing.
    """
    # Determine if sudo should be used based on environment variable
    use_sudo = os.getenv("SUDO") == "true"
    docker_command = ["sudo", "docker"] if use_sudo else ["docker"]

    host_bind_ip = os.getenv("HOST_BIND_IP", "127.0.0.1")
    host_port = os.getenv("HOST_PORT", "8001")
    health_url = f"http://{host_bind_ip}:{host_port}/health"

    # Define compose commands (environment variables handled by docker-compose.test.override.yml)
    # Use --env-file /dev/null to prevent reading .env file
    compose_up_command = docker_command + [
        "compose",
        "--env-file",
        "/dev/null",
        "-f",
        "docker-compose.yml",
        "-f",
        "docker-compose.test.override.yml",
        "--project-name",
        "olm-api-test",
        "up",
        "-d",
    ]
    compose_down_command = docker_command + [
        "compose",
        "--env-file",
        "/dev/null",
        "-f",
        "docker-compose.yml",
        "-f",
        "docker-compose.test.override.yml",
        "--project-name",
        "olm-api-test",
        "down",
        "--remove-orphans",
    ]

    try:
<<<<<<< HEAD
        # Build images first to avoid timeout during compose up
        print("\n🚀 Building docker images...")
        build_command = docker_command + [
            "compose",
            "--env-file",
            "/dev/null",
            "-f",
            "docker-compose.yml",
            "-f",
            "docker-compose.test.override.yml",
            "--project-name",
            "olm-api-test",
            "build",
        ]
        subprocess.run(build_command, check=True, timeout=300)

        # Start services, ensuring cleanup on failure
        print("\n🚀 Starting E2E services...")
        print(f"Health check URL: {health_url}")
=======
        subprocess.run(
            compose_up_command, check=True, timeout=600
        )  # 10 minutes timeout
    except subprocess.CalledProcessError:
        print("\n🛑 compose up failed; performing cleanup...")
        subprocess.run(compose_down_command, check=False)
        raise

    # Health Check
    start_time = time.time()
    timeout = 600  # 10 minutes for qwen3:0.6b model download
    is_healthy = False
    while time.time() - start_time < timeout:
>>>>>>> ef59456d
        try:
            subprocess.run(
                compose_up_command,
                check=True,
                timeout=120,
                capture_output=True,
                text=True,
            )  # Reduced to 2 minutes since images are pre-pulled
        except subprocess.CalledProcessError as e:
            print("\n🛑 compose up failed; performing cleanup...")
            print(f"Exit code: {e.returncode}")
            print(f"STDOUT: {e.stdout}")
            print(f"STDERR: {e.stderr}")
            subprocess.run(compose_down_command, check=False)
            raise

        # Health Check
        start_time = time.time()
        timeout = 300  # 5 minutes for qwen3:0.6b model download
        is_healthy = False
        while time.time() - start_time < timeout:
            try:
                response = httpx.get(health_url, timeout=5)
                if response.status_code == 200:
                    print("✅ API is healthy!")
                    is_healthy = True
                    break
            except httpx.RequestError as e:
                print(f"⏳ API not yet healthy, retrying... Error: {e}")
            time.sleep(5)

        if not is_healthy:
            subprocess.run(
                docker_command
                + [
                    "compose",
                    "--env-file",
                    "/dev/null",
                    "-f",
                    "docker-compose.yml",
                    "-f",
                    "docker-compose.test.override.yml",
                    "--project-name",
                    "olm-api-test",
                    "logs",
                    "api",
                    "ollama",
                ]
            )
            # Ensure teardown on health check failure
            print("\n🛑 Stopping E2E services due to health check failure...")
            subprocess.run(compose_down_command, check=False)
            pytest.fail(f"API did not become healthy within {timeout} seconds.")

        yield

        # Stop services
        print("\n🛑 Stopping E2E services...")
        subprocess.run(compose_down_command, check=True)
    finally:
        pass<|MERGE_RESOLUTION|>--- conflicted
+++ resolved
@@ -50,27 +50,6 @@
     ]
 
     try:
-<<<<<<< HEAD
-        # Build images first to avoid timeout during compose up
-        print("\n🚀 Building docker images...")
-        build_command = docker_command + [
-            "compose",
-            "--env-file",
-            "/dev/null",
-            "-f",
-            "docker-compose.yml",
-            "-f",
-            "docker-compose.test.override.yml",
-            "--project-name",
-            "olm-api-test",
-            "build",
-        ]
-        subprocess.run(build_command, check=True, timeout=300)
-
-        # Start services, ensuring cleanup on failure
-        print("\n🚀 Starting E2E services...")
-        print(f"Health check URL: {health_url}")
-=======
         subprocess.run(
             compose_up_command, check=True, timeout=600
         )  # 10 minutes timeout
@@ -84,7 +63,6 @@
     timeout = 600  # 10 minutes for qwen3:0.6b model download
     is_healthy = False
     while time.time() - start_time < timeout:
->>>>>>> ef59456d
         try:
             subprocess.run(
                 compose_up_command,
