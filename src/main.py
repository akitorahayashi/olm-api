import os
from contextlib import asynccontextmanager

import httpx
from fastapi import FastAPI, Request
from fastapi.responses import JSONResponse
from sqlalchemy.exc import OperationalError, ProgrammingError
from sqlalchemy.orm import Session

import ollama
from src.api.v1.routers import generate, logs, models
from src.api.v1.services import setting_service
from src.config.settings import Settings
from src.db.database import create_db_session
from src.middlewares.db_logging_middleware import LoggingMiddleware


@asynccontextmanager
async def lifespan(app: FastAPI):
    """
    Application lifespan manager.

    - On startup, it ensures that a valid, available model is set as the
      active model in the database.
    - It validates the current active model against the available Ollama models.
    - If the active model is not valid, it falls back to the BUILT_IN_OLLAMA_MODEL.
    - On shutdown, it performs any necessary cleanup.
    """
    # Startup logic
    db: Session | None = None
    settings = Settings()
    try:
        db = create_db_session()
<<<<<<< HEAD
=======
        import os
>>>>>>> 1aae5cd3
        ollama_host = os.environ.get("OLLAMA_HOST", "http://ollama:11434")
        ollama_service = ollama.Client(host=ollama_host)

        # 1. Get the current active model from the DB
        active_model_name = setting_service.get_active_model(db)

<<<<<<< HEAD
        # 2. Get all available local models from Ollama (with retry)
        import time

        max_retries = 30
        for attempt in range(max_retries):
            try:
                local_models_data = ollama_service.list()
                break
            except Exception as e:
                if attempt == max_retries - 1:
                    raise e
                print(
                    f"Waiting for Ollama service... attempt {attempt + 1}/{max_retries}"
                )
                time.sleep(2)
        local_model_names = {
            getattr(
                model, "model", model.get("name") if hasattr(model, "get") else None
            )
            for model in local_models_data.get("models", [])
            if getattr(
                model, "model", model.get("name") if hasattr(model, "get") else None
            )
        }
=======
        # 2. Get all available local models from Ollama
        local_models_data = ollama_service.list()
        local_model_names = set()
        for model in local_models_data.models:
            if hasattr(model, 'model'):
                local_model_names.add(model.model)
>>>>>>> 1aae5cd3

        # 3. Validate if the active model is available
        is_active_model_valid = (
            active_model_name is not None and active_model_name in local_model_names
        )

        # 4. If not valid, fallback to the built-in model
        if not is_active_model_valid:
            active_model_name = settings.BUILT_IN_OLLAMA_MODEL
            # Ensure the built-in model is available, raise error if not
            if active_model_name not in local_model_names:
                raise RuntimeError(
                    f"The built-in model '{active_model_name}' is not available in Ollama."
                )
            setting_service.set_active_model(db, active_model_name)

    except (OperationalError, ProgrammingError) as e:
        # If the database is not ready or migrations are not applied,
        # this will raise a more informative error.
        raise RuntimeError(
            "Database is not ready. Please ensure it is running and migrations are applied."
        ) from e
    except httpx.RequestError as e:
        # If Ollama service is not reachable, this will raise a more informative error.
        url = getattr(e.request, "url", "unknown")
        raise RuntimeError(
            f"Could not connect to Ollama service at {url}. "
            "Please ensure Ollama is running and accessible."
        ) from e
    finally:
        if db:
            db.close()

    yield
    # Shutdown logic (if any)


app = FastAPI(
    title="PVT-LLM-API",
    version="0.1.0",
    description="A private LLM API server using FastAPI and Ollama, with dynamic model management.",
    lifespan=lifespan,
)

# Add the logging middleware here. By adding it outside the lifespan, we ensure
# that dependency overrides from the test environment are applied before the
# middleware is instantiated. This is crucial for tests that mock dependencies
# used by the middleware, such as the database session.
app.add_middleware(LoggingMiddleware)


# Include the routers from the v1 API
app.include_router(generate.router)
app.include_router(models.router)
app.include_router(logs.router)


# ==============================================================================
# Global Exception Handlers
# ==============================================================================


@app.exception_handler(httpx.RequestError)
async def http_request_exception_handler(request: Request, exc: httpx.RequestError):
    """
    Handles connection errors to the Ollama service, returning a 502 Bad Gateway.
    This prevents leaking internal stack traces to the client.
    """
    # The request object might be None in some cases, so we access its URL safely.
    url = getattr(exc.request, "url", "unknown")
    return JSONResponse(
        status_code=502,
        content={"detail": f"Error connecting to upstream service: {url}"},
    )


@app.exception_handler(ollama.ResponseError)
async def ollama_response_exception_handler(
    request: Request, exc: ollama.ResponseError
):
    """
    Handles errors reported by the Ollama service itself, returning a 503 Service Unavailable.
    This could indicate the model is not available, the service is overloaded, etc.
    """
    return JSONResponse(
        status_code=503,
        content={"detail": f"Upstream service unavailable: {exc.error}"},
    )


@app.get("/health", tags=["Health Check"])
async def health_check():
    """
    Simple health check endpoint to confirm the API is running.
    """
    return {"status": "ok"}<|MERGE_RESOLUTION|>--- conflicted
+++ resolved
@@ -31,49 +31,18 @@
     settings = Settings()
     try:
         db = create_db_session()
-<<<<<<< HEAD
-=======
-        import os
->>>>>>> 1aae5cd3
         ollama_host = os.environ.get("OLLAMA_HOST", "http://ollama:11434")
         ollama_service = ollama.Client(host=ollama_host)
 
         # 1. Get the current active model from the DB
         active_model_name = setting_service.get_active_model(db)
 
-<<<<<<< HEAD
-        # 2. Get all available local models from Ollama (with retry)
-        import time
-
-        max_retries = 30
-        for attempt in range(max_retries):
-            try:
-                local_models_data = ollama_service.list()
-                break
-            except Exception as e:
-                if attempt == max_retries - 1:
-                    raise e
-                print(
-                    f"Waiting for Ollama service... attempt {attempt + 1}/{max_retries}"
-                )
-                time.sleep(2)
-        local_model_names = {
-            getattr(
-                model, "model", model.get("name") if hasattr(model, "get") else None
-            )
-            for model in local_models_data.get("models", [])
-            if getattr(
-                model, "model", model.get("name") if hasattr(model, "get") else None
-            )
-        }
-=======
         # 2. Get all available local models from Ollama
         local_models_data = ollama_service.list()
         local_model_names = set()
         for model in local_models_data.models:
             if hasattr(model, 'model'):
                 local_model_names.add(model.model)
->>>>>>> 1aae5cd3
 
         # 3. Validate if the active model is available
         is_active_model_valid = (
